/* eslint-disable @typescript-eslint/no-explicit-any */
import { createRequestHandler } from '../src/request-handler';
import fetchMock from 'fetch-mock';
import * as interceptorManager from '../src/interceptor-manager';
import { delayInvocation } from '../src/utils';
import type {
  RequestConfig,
  RequestHandlerReturnType,
} from '../src/types/request-handler';
import { fetchf } from '../src';
<<<<<<< HEAD
import { ABORT_ERROR } from '../src/constants';
import type { ResponseError } from '../src/errors/response-error';
=======
import {
  ABORT_ERROR,
  APPLICATION_JSON,
  CHARSET_UTF_8,
  CONTENT_TYPE,
  GET,
} from '../src/constants';
import { ResponseErr } from '../src/response-error';
>>>>>>> 6dfb7dab

jest.mock('../src/utils', () => {
  const originalModule = jest.requireActual('../src/utils');

  return {
    ...originalModule,
    delayInvocation: jest.fn(),
  };
});

const fetcher = {
  create: jest.fn().mockReturnValue({ request: jest.fn() }),
};

describe('Request Handler', () => {
  const apiUrl = 'http://example.com/api/';
  const contentTypeValue = APPLICATION_JSON + ';' + CHARSET_UTF_8;
  const responseMock = {
    data: {
      test: 'data',
    },
  };
  const nestedDataMock = {
    data: {
      data: {
        data: {
          test: 'data',
        },
      },
    },
  };

  console.warn = jest.fn();

  beforeEach(() => {
    jest.useFakeTimers();
  });

  afterEach((done) => {
    done();
  });

  it('should get request instance', () => {
    const requestHandler = createRequestHandler({ fetcher });

    const response = requestHandler.getInstance();

    expect(response).toBeTruthy();
  });

  describe('buildConfig() with native fetch()', () => {
    let requestHandler: RequestHandlerReturnType | null = null;
    const headers = {
      Accept: 'application/json, text/plain, */*',
      'Accept-Encoding': 'gzip, deflate, br',
      'Content-Type': contentTypeValue,
    };

    beforeAll(() => {
      requestHandler = createRequestHandler({
        headers,
      });
    });

    it('should not differ when the same request is made', () => {
      const result = requestHandler?.buildConfig('https://example.com/api', {
        method: 'GET',
        data: { foo: 'bar' },
        baseURL: 'abc',
      });

      const result2 = requestHandler?.buildConfig('https://example.com/api', {
        method: 'GET',
        data: { foo: 'bar' },
        baseURL: 'abc',
      });

      expect(result).toEqual(result2);
    });

    it('should handle GET requests correctly', () => {
      const result = requestHandler?.buildConfig('https://example.com/api', {
        method: 'GET',
        headers,
        params: { foo: 'bar' },
      });

      expect(result).toMatchObject({
        url: 'https://example.com/api?foo=bar',
        method: 'GET',
        headers,
      });
    });

    it('should handle POST requests correctly', () => {
      const result = requestHandler?.buildConfig('https://example.com/api', {
        method: 'POST',
        data: { foo: 'bar' },
        headers,
      });

      expect(result).toMatchObject({
        url: 'https://example.com/api',
        method: 'POST',
        headers,
        body: JSON.stringify({ foo: 'bar' }),
      });
    });

    it('should handle PUT requests correctly', () => {
      const result = requestHandler?.buildConfig('https://example.com/api', {
        method: 'PUT',
        data: { foo: 'bar' },
        headers,
      });

      expect(result).toMatchObject({
        url: 'https://example.com/api',
        method: 'PUT',
        headers,
        body: JSON.stringify({ foo: 'bar' }),
      });
    });

    it('should handle DELETE requests correctly', () => {
      const result = requestHandler?.buildConfig('https://example.com/api', {
        method: 'DELETE',
        data: { foo: 'bar' },
        headers,
      });

      expect(result).toMatchObject({
        url: 'https://example.com/api',
        method: 'DELETE',
        headers,
        body: JSON.stringify({ foo: 'bar' }),
      });
    });

    it('should handle custom headers and config when both data and query params are passed', () => {
      const mergedConfig = {
        headers,
      } as RequestConfig;

      mergedConfig.headers = {
        ...mergedConfig.headers,
        ...{ 'X-CustomHeader': 'Some token' },
      };

      const result = requestHandler?.buildConfig('https://example.com/api', {
        ...mergedConfig,
        method: 'POST',
        data: { additional: 'info' },
        params: { foo: 'bar' },
      });

      expect(result).toMatchObject({
        url: 'https://example.com/api?foo=bar',
        method: 'POST',
        headers: {
          ...headers,
          'X-CustomHeader': 'Some token',
        },
        body: JSON.stringify({ additional: 'info' }),
      });
    });

    it('should handle empty data and config', () => {
      const result = requestHandler?.buildConfig('https://example.com/api', {
        method: 'POST',
        data: null,
      });

      expect(result).toMatchObject({
        url: 'https://example.com/api',
        method: 'POST',
        body: null,
      });
    });

    it('should handle data as string', () => {
      const result = requestHandler?.buildConfig('https://example.com/api', {
        method: 'POST',
        data: 'rawData',
      });

      expect(result).toMatchObject({
        url: 'https://example.com/api',
        method: 'POST',
        body: 'rawData',
      });
    });

    it('should correctly append query params for GET-alike methods', () => {
      const result = requestHandler?.buildConfig('https://example.com/api', {
        method: 'HEAD',
        params: { foo: [1, 2] },
      });

      expect(result).toMatchObject({
        url: 'https://example.com/api?foo[]=1&foo[]=2',
        method: 'HEAD',
      });
    });

    it('should handle POST with query params in config', () => {
      const result = requestHandler?.buildConfig('https://example.com/api', {
        method: 'POST',
        data: { additional: 'info' },
        params: { foo: 'bar' },
      });

      expect(result).toMatchObject({
        url: 'https://example.com/api?foo=bar',
        method: 'POST',
        body: JSON.stringify({ additional: 'info' }),
      });
    });

    it('should append credentials if flag is used', () => {
      const result = requestHandler?.buildConfig('https://example.com/api', {
        method: 'POST',
        data: null,
        withCredentials: true,
      });

      expect(result).toMatchObject({
        url: 'https://example.com/api',
        method: 'POST',
        credentials: 'include',
        body: null,
      });
    });

    it('should not append query params to POST requests if body is set as data', () => {
      const result = requestHandler?.buildConfig('https://example.com/api', {
        method: 'POST',
        data: { foo: 'bar' },
      });

      expect(result).toMatchObject({
        url: 'https://example.com/api',
        method: 'POST',
        body: JSON.stringify({ foo: 'bar' }),
      });
    });

    it('should not append body nor data to GET requests', () => {
      const result = requestHandler?.buildConfig('https://example.com/api', {
        method: 'GET',
        data: { foo: 'bar' },
        body: { additional: 'info' },
        params: { foo: 'bar' },
      });

      expect(result).toMatchObject({
        url: 'https://example.com/api?foo=bar',
        method: 'GET',
        params: { foo: 'bar' },
      });
    });
  });

  describe('request() Content-Type', () => {
    let requestHandler: RequestHandlerReturnType;
    const contentTypeValue = 'application/json;charset=utf-8';

    beforeEach(() => {
      requestHandler = createRequestHandler({});
    });

    afterEach(() => {
      jest.clearAllMocks();
    });

    describe.each([
      { method: 'DELETE', body: undefined, expectContentType: false },
      { method: 'PUT', body: undefined, expectContentType: false },
      { method: 'DELETE', body: { foo: 'bar' }, expectContentType: true },
      { method: 'PUT', body: { foo: 'bar' }, expectContentType: true },
      { method: 'POST', body: undefined, expectContentType: true },
      { method: GET, body: undefined, expectContentType: true },
    ])(
      '$method request with body: $body',
      ({ method, body, expectContentType }) => {
        it(
          expectContentType
            ? 'should set Content-Type when body is provided or method requires it'
            : 'should not set Content-Type when no body is provided for DELETE or PUT',
          () => {
            const result = requestHandler.buildConfig(apiUrl, { method, body });
            if (expectContentType) {
              expect(result.headers).toHaveProperty(
                CONTENT_TYPE,
                contentTypeValue,
              );
            } else {
              expect(result.headers).not.toHaveProperty(CONTENT_TYPE);
            }
          },
        );
      },
    );

    describe.each(['DELETE', 'PUT'])(
      '%s method with custom Content-Type',
      (method) => {
        it(`should keep custom Content-Type for ${method} method`, () => {
          const customContentType = 'application/x-www-form-urlencoded';
          const result = requestHandler.buildConfig(apiUrl, {
            method,
            headers: { 'Content-Type': customContentType },
          });
          expect(result.headers).toHaveProperty(
            'Content-Type',
            customContentType,
          );
        });
      },
    );
  });

  describe('request()', () => {
    beforeEach(() => {
      jest.useFakeTimers();
      globalThis.fetch = jest.fn();
    });

    afterEach(() => {
      jest.useRealTimers();
    });

    it('should properly hang promise when using Silent strategy', async () => {
      const requestHandler = createRequestHandler({
        fetcher,
        strategy: 'silent',
      });

      (requestHandler.getInstance() as any).request = jest
        .fn()
        .mockRejectedValue(new Error('Request Failed'));

      const request = requestHandler.request(apiUrl);

      const timeout = new Promise((resolve) => {
        const wait = setTimeout(() => {
          clearTimeout(wait);

          resolve('timeout');
        }, 2000);
      });

      jest.advanceTimersByTime(2000);

      expect(typeof request.then).toBe('function');

      const response = await Promise.any([request, timeout]);

      expect(response).toBe('timeout');
    });

    it('should reject promise when using rejection strategy', async () => {
      const requestHandler = createRequestHandler({
        fetcher,
        strategy: 'reject',
      });

      (requestHandler.getInstance() as any).request = jest
        .fn()
        .mockRejectedValue(new Error('Request Failed'));

      try {
        const response = await (requestHandler as any).delete(apiUrl);
        expect(response).toBe(undefined);
      } catch (error) {
        expect(typeof error).toBe('object');
      }
    });

    it('should reject promise when using reject strategy per endpoint', async () => {
      const requestHandler = createRequestHandler({
        fetcher,
        strategy: 'silent',
      });

      (requestHandler.getInstance() as any).request = jest
        .fn()
        .mockRejectedValue(new Error('Request Failed'));

      try {
        await requestHandler.request(apiUrl, {
          strategy: 'reject',
        });
      } catch (error) {
        expect(typeof error).toBe('object');
      }
    });
  });

  describe('request() Polling Mechanism', () => {
    const baseURL = 'https://api.example.com';
    const mockLogger = { warn: jest.fn() };

    beforeEach(() => {
      jest.useFakeTimers();
      jest.clearAllMocks();
      globalThis.fetch = jest.fn();
    });

    afterEach(() => {
      jest.useRealTimers();
    });

    it('should poll the specified number of times until shouldStopPolling returns true', async () => {
      // Setup polling configuration
      const pollingConfig = {
        pollingInterval: 100,
        shouldStopPolling: jest.fn((_response, pollingAttempt) => {
          // Stop polling after 3 attempts
          return pollingAttempt >= 3;
        }),
      };

      // Initialize RequestHandler with polling configuration
      const requestHandler = createRequestHandler({
        baseURL,
        retry: {
          retries: 0, // No retries for this test
        },
        ...pollingConfig,
        logger: mockLogger,
      });

      // Mock fetch to return a successful response every time
      (globalThis.fetch as jest.Mock).mockResolvedValue({
        ok: true,
        clone: jest.fn().mockReturnValue({}),
        json: jest.fn().mockResolvedValue({}),
      });

      const mockDelayInvocation = delayInvocation as jest.MockedFunction<
        typeof delayInvocation
      >;

      mockDelayInvocation.mockResolvedValue(true);

      // Make the request
      await requestHandler.request('/endpoint');

      // Advance timers to cover the polling interval
      jest.advanceTimersByTime(300); // pollingInterval * 3

      // Ensure polling stopped after 3 attempts
      expect(pollingConfig.shouldStopPolling).toHaveBeenCalledTimes(4);
      expect(globalThis.fetch).toHaveBeenCalledTimes(4); // 1 initial + 3 polls

      // Ensure delay function was called for each polling attempt
      expect(mockDelayInvocation).toHaveBeenCalledTimes(3);
      expect(mockDelayInvocation).toHaveBeenCalledWith(
        pollingConfig.pollingInterval,
      );
    });

    it('should not poll if pollingInterval is not provided', async () => {
      // Setup without polling configuration
      const requestHandler = createRequestHandler({
        baseURL,
        retry: {
          retries: 0, // No retries for this test
        },
        pollingInterval: 0, // No polling
        logger: mockLogger,
      });

      // Mock fetch to return a successful response
      (globalThis.fetch as jest.Mock).mockResolvedValue({
        ok: true,
        clone: jest.fn().mockReturnValue({}),
        json: jest.fn().mockResolvedValue({}),
      });

      await requestHandler.request('/endpoint');

      // Ensure fetch was only called once
      expect(globalThis.fetch).toHaveBeenCalledTimes(1);

      // Ensure polling was not attempted
      expect(mockLogger.warn).not.toHaveBeenCalled();
    });

    it('should stop polling on error and not proceed with polling attempts', async () => {
      // Setup polling configuration
      const pollingConfig = {
        pollingInterval: 100,
        shouldStopPolling: jest.fn(() => false), // Always continue polling if no errors
      };

      const requestHandler = createRequestHandler({
        baseURL,
        retry: {
          retries: 0, // No retries for this test
        },
        ...pollingConfig,
        logger: mockLogger,
      });

      // Mock fetch to fail
      (globalThis.fetch as jest.Mock).mockRejectedValue({
        status: 500,
        json: jest.fn().mockResolvedValue({}),
      });

      const mockDelayInvocation = delayInvocation as jest.MockedFunction<
        typeof delayInvocation
      >;

      mockDelayInvocation.mockResolvedValue(true);

      await expect(requestHandler.request('/endpoint')).rejects.toMatchObject({
        status: 500,
        json: expect.any(Function),
      });

      // Ensure fetch was called once (no polling due to error)
      expect(globalThis.fetch).toHaveBeenCalledTimes(1);

      // Ensure polling was not attempted after failure
      expect(mockDelayInvocation).toHaveBeenCalledTimes(0);

      // Ensure we process the error
      expect(mockLogger.warn).toHaveBeenCalled();
    });

    it('should log polling attempts and delays', async () => {
      // Setup polling configuration
      const pollingConfig = {
        pollingInterval: 100,
        shouldStopPolling: jest.fn((_response, pollingAttempt) => {
          // Stop polling after 3 attempts
          return pollingAttempt >= 3;
        }),
      };

      const requestHandler = createRequestHandler({
        baseURL,
        retry: {
          retries: 0, // No retries for this test
        },
        ...pollingConfig,
        logger: mockLogger,
      });

      // Mock fetch to return a successful response
      (globalThis.fetch as jest.Mock).mockResolvedValue({
        ok: true,
        clone: jest.fn().mockReturnValue({}),
        json: jest.fn().mockResolvedValue({}),
      });

      await requestHandler.request('/endpoint');

      // Advance timers to cover polling interval
      jest.advanceTimersByTime(300); // pollingInterval * 3

      // Check if polling was logged properly
      expect(mockLogger.warn).toHaveBeenCalledWith('Polling attempt 1...');
      expect(mockLogger.warn).toHaveBeenCalledWith('Polling attempt 2...');
      expect(mockLogger.warn).toHaveBeenCalledWith('Polling attempt 3...');
    });

    it('should not poll if shouldStopPolling returns true immediately', async () => {
      // Setup polling configuration
      const pollingConfig = {
        pollingInterval: 100,
        shouldStopPolling: jest.fn(() => true), // Stop immediately
      };

      const requestHandler = createRequestHandler({
        baseURL,
        retry: {
          retries: 0, // No retries for this test
        },
        ...pollingConfig,
        logger: mockLogger,
      });

      // Mock fetch to return a successful response
      (globalThis.fetch as jest.Mock).mockResolvedValue({
        ok: true,
        clone: jest.fn().mockReturnValue({}),
        json: jest.fn().mockResolvedValue({}),
      });

      await requestHandler.request('/endpoint');

      // Ensure fetch was only called once
      expect(globalThis.fetch).toHaveBeenCalledTimes(1);

      // Ensure polling was skipped
      expect(pollingConfig.shouldStopPolling).toHaveBeenCalledTimes(1);
    });
  });

  describe('request() Retry Mechanism', () => {
    const baseURL = 'https://api.example.com';
    const mockLogger = { warn: jest.fn() };

    beforeEach(() => {
      jest.useFakeTimers();
      jest.clearAllMocks();
      globalThis.fetch = jest.fn();
    });

    afterEach(() => {
      jest.useRealTimers();
    });

    it('should succeed if the request eventually succeeds after retries', async () => {
      // Setup retry configuration
      const retryConfig = {
        retries: 3, // Number of retry attempts
        delay: 100, // Initial delay in ms
        maxDelay: 50000, // Maximum delay in ms
        backoff: 1.5, // Backoff factor
        retryOn: [500], // HTTP status codes to retry on
        shouldRetry: jest.fn(() => Promise.resolve(true)), // Always retry
      };

      // Initialize RequestHandler with mock configuration
      const requestHandler = createRequestHandler({
        baseURL,
        retry: retryConfig,
        logger: mockLogger,
        onError: jest.fn(),
      });

      // Mock fetch to fail twice and then succeed
      let callCount = 0;
      (globalThis.fetch as jest.Mock).mockImplementation(() => {
        callCount++;
        if (callCount <= retryConfig.retries) {
          return Promise.reject({
            status: 500,
            json: jest.fn().mockResolvedValue({}),
          });
        }
        return Promise.resolve({
          ok: true,
          clone: jest.fn().mockReturnValue({}),
          json: jest.fn().mockResolvedValue({}),
        });
      });

      const mockDelayInvocation = delayInvocation as jest.MockedFunction<
        typeof delayInvocation
      >;

      mockDelayInvocation.mockResolvedValue(true);

      // Make the request
      await expect(requestHandler.request('/endpoint')).resolves.not.toThrow();

      // Advance timers to cover the delay period
      const totalDelay =
        retryConfig.delay +
        retryConfig.delay * retryConfig.backoff +
        retryConfig.delay * Math.pow(retryConfig.backoff, 2);
      jest.advanceTimersByTime(totalDelay);

      // Check fetch call count (should be retries + 1)
      expect(globalThis.fetch).toHaveBeenCalledTimes(retryConfig.retries + 1);

      // Ensure delay function was called for each retry attempt
      expect(mockDelayInvocation).toHaveBeenCalledTimes(retryConfig.retries);
      expect(mockDelayInvocation).toHaveBeenCalledWith(retryConfig.delay);
      expect(mockDelayInvocation).toHaveBeenCalledWith(
        retryConfig.delay * retryConfig.backoff,
      );

      expect(mockDelayInvocation).toHaveBeenCalledWith(
        retryConfig.delay * Math.pow(retryConfig.backoff, 2),
      );
    });

    it('should retry the specified number of times on failure', async () => {
      // Set up a RequestHandler with retry configuration
      const retryConfig = {
        retries: 3,
        delay: 100,
        maxDelay: 5000,
        backoff: 1.5,
        retryOn: [500], // Retry on server errors
        shouldRetry: jest.fn(() => Promise.resolve(true)),
      };
      const requestHandler = createRequestHandler({
        baseURL,
        retry: retryConfig,
        logger: mockLogger,
        onError: jest.fn(),
      });

      (globalThis.fetch as jest.Mock).mockRejectedValue({
        status: 500,
        json: jest.fn().mockResolvedValue({}),
      });

      const mockDelayInvocation = delayInvocation as jest.MockedFunction<
        typeof delayInvocation
      >;

      mockDelayInvocation.mockResolvedValue(false);

      try {
        await requestHandler.request('/endpoint');
        // eslint-disable-next-line @typescript-eslint/no-unused-vars
      } catch (_e) {
        //
      }

      jest.advanceTimersByTime(10000);

      expect(globalThis.fetch).toHaveBeenCalledTimes(retryConfig.retries + 1);

      // Check delay between retries
      expect(mockLogger.warn).toHaveBeenCalledWith(
        'Attempt 1 failed. Retry in 100ms.',
      );
      expect(mockLogger.warn).toHaveBeenCalledWith(
        'Attempt 2 failed. Retry in 150ms.',
      );
      expect(mockLogger.warn).toHaveBeenCalledWith(
        'Attempt 3 failed. Retry in 225ms.',
      );
    });

    it('should not retry if the error status is not in retryOn list', async () => {
      const retryConfig = {
        retries: 2,
        delay: 100,
        maxDelay: 5000,
        backoff: 1.5,
        retryOn: [500],
        shouldRetry: jest.fn(() => Promise.resolve(true)),
      };
      const requestHandler = createRequestHandler({
        baseURL,
        retry: retryConfig,
        logger: mockLogger,
        onError: jest.fn(),
      });

      (globalThis.fetch as jest.Mock).mockRejectedValue({
        status: 400,
        json: jest.fn().mockResolvedValue({}),
      });

      await expect(requestHandler.request('/endpoint')).rejects.toMatchObject({
        status: 400,
        json: expect.any(Function),
      });

      expect(globalThis.fetch).toHaveBeenCalledTimes(1); // No retries
    });

    it('should calculate delay correctly with backoff', async () => {
      const retryConfig = {
        retries: 3,
        delay: 100,
        maxDelay: 5000,
        backoff: 1.5,
        retryOn: [500],
        shouldRetry: jest.fn(() => Promise.resolve(true)),
      };
      const requestHandler = createRequestHandler({
        baseURL,
        retry: retryConfig,
        logger: mockLogger,
        onError: jest.fn(),
      });

      (globalThis.fetch as jest.Mock).mockRejectedValue({
        status: 500,
        json: jest.fn().mockResolvedValue({}),
      });

      const mockDelayInvocation = delayInvocation as jest.MockedFunction<
        typeof delayInvocation
      >;

      mockDelayInvocation.mockResolvedValue(false);

      try {
        await requestHandler.request('/endpoint');
        // eslint-disable-next-line @typescript-eslint/no-unused-vars
      } catch (_e) {
        //
      }

      // Advance time for the total delay
      jest.advanceTimersByTime(100 + 150 + 225);

      expect(mockDelayInvocation).toHaveBeenCalledTimes(3);
      expect(mockDelayInvocation).toHaveBeenCalledWith(100);
      expect(mockDelayInvocation).toHaveBeenCalledWith(150);
      expect(mockDelayInvocation).toHaveBeenCalledWith(225);
    });

    it('should not retry if shouldRetry returns false', async () => {
      const retryConfig = {
        retries: 3,
        delay: 100,
        maxDelay: 5000,
        backoff: 1.5,
        retryOn: [500],
        shouldRetry: jest.fn(() => Promise.resolve(false)),
      };
      const requestHandler = createRequestHandler({
        baseURL,
        retry: retryConfig,
        logger: mockLogger,
        onError: jest.fn(),
      });

      (globalThis.fetch as jest.Mock).mockRejectedValue({
        status: 500,
        json: jest.fn().mockResolvedValue({}),
      });

      await expect(requestHandler.request('/endpoint')).rejects.toMatchObject({
        status: 500,
        json: expect.any(Function),
      });

      expect(globalThis.fetch).toHaveBeenCalledTimes(1); // No retries
    });
  });

  describe('request() with interceptors', () => {
    let requestHandler: RequestHandlerReturnType;
    const spy = jest.spyOn(interceptorManager, 'applyInterceptor');

    beforeEach(() => {
      requestHandler = createRequestHandler({
        baseURL: 'https://api.example.com',
        timeout: 5000,
        cancellable: true,
        rejectCancelled: true,
        strategy: 'reject',
        defaultResponse: null,
        onError: () => {},
      });

      jest.useFakeTimers();
      fetchMock.reset();
      spy.mockClear();
    });

    afterEach(() => {
      jest.useRealTimers();
    });

    it('should apply interceptors correctly', async () => {
      fetchMock.mock('https://api.example.com/test-endpoint?key=value', {
        status: 200,
        body: { data: 'response from second request' },
      });

      const url = '/test-endpoint';
      const params = { key: 'value' };

      await requestHandler.request(url, { params });

      expect(spy).toHaveBeenCalledTimes(4);
    });

    it('should handle modified config in interceptRequest', async () => {
      fetchMock.mock('https://api.example.com/test-endpoint?key=value', {
        status: 200,
        body: { data: 'response with modified config' },
      });

      const url = '/test-endpoint';
      const params = { key: 'value' };
      const config = {
        onRequest(config) {
          config.headers = { 'Modified-Header': 'ModifiedValue' };
        },
      } as RequestConfig;

      await requestHandler.request(url, { ...config, params });

      expect(spy).toHaveBeenCalledTimes(4);
      expect(fetchMock.lastOptions()).toMatchObject({
        headers: { 'Modified-Header': 'ModifiedValue' },
      });
    });

    it('should handle modified response in applyInterceptor', async () => {
      const modifiedUrl = 'https://api.example.com/test-endpoint?key=value';

      fetchMock.mock(
        modifiedUrl,
        new Response(JSON.stringify({ username: 'original response' }), {
          status: 200,
        }),
      );

      const url = '/test-endpoint';
      const params = { key: 'value' };
      const requestConfig: RequestConfig = {
        async onResponse(response) {
          response.data = { username: 'modified response' };
        },
      };

      const { data, config } = await requestHandler.request(url, {
        ...requestConfig,
        params,
      });

      expect(spy).toHaveBeenCalledTimes(4);
      expect(data).toMatchObject({ username: 'modified response' });
      expect(config.url).toContain(modifiedUrl);
    });

    it('should handle request failure with interceptors', async () => {
      fetchMock.mock('https://api.example.com/test-endpoint?key=value', {
        status: 500,
        body: { error: 'Server error' },
      });

      const url = '/test-endpoint';
      const params = { key: 'value' };
      const config = {};

      await expect(
        requestHandler.request(url, { ...config, params }),
      ).rejects.toThrow(
        'https://api.example.com/test-endpoint?key=value failed! Status: 500',
      );

      // Only request and error interceptors are called (4 because 2 for request and 2 for errors)
      expect(spy).toHaveBeenCalledTimes(4);
    });

    it('should handle request with different response status', async () => {
      fetchMock.mock('https://api.example.com/test-endpoint?key=value', {
        status: 404,
        body: { error: 'Not found' },
      });

      const url = '/test-endpoint';
      const params = { key: 'value' };
      const config = {};

      await expect(
        requestHandler.request(url, { ...config, params }),
      ).rejects.toThrow(
        'https://api.example.com/test-endpoint?key=value failed! Status: 404',
      );

      // Only request and error interceptors are called (4 because 2 for request and 2 for errors)
      expect(spy).toHaveBeenCalledTimes(4);
    });
  });

  describe('request() with native fetch()', () => {
    beforeEach(() => {
      jest.useFakeTimers();
      globalThis.fetch = jest.fn();
    });

    afterEach(() => {
      jest.useRealTimers();
    });

    it('should properly hang promise when using Silent strategy', async () => {
      const requestHandler = createRequestHandler({
        strategy: 'silent',
      });

      globalThis.fetch = jest
        .fn()
        .mockRejectedValue(new Error('Request Failed'));

      const request = requestHandler.request(apiUrl);

      const timeout = new Promise((resolve) => {
        const wait = setTimeout(() => {
          clearTimeout(wait);

          resolve('timeout');
        }, 2000);
      });

      jest.advanceTimersByTime(2000);

      expect(typeof request.then).toBe('function');

      const response = await Promise.any([request, timeout]);

      expect(response).toBe('timeout');
    });

    it('should reject promise when using rejection strategy', async () => {
      const requestHandler = createRequestHandler({
        strategy: 'reject',
      });

      globalThis.fetch = jest
        .fn()
        .mockRejectedValue(new Error('Request Failed'));

      try {
        const response = await (requestHandler as any).delete(apiUrl);
        expect(response).toBe(undefined);
      } catch (error) {
        expect(typeof error).toBe('object');
      }
    });

    it('should reject promise when using reject strategy per endpoint', async () => {
      const requestHandler = createRequestHandler({
        strategy: 'silent',
      });

      globalThis.fetch = jest
        .fn()
        .mockRejectedValue(new Error('Request Failed'));

      try {
        await requestHandler.request(apiUrl, {
          strategy: 'reject',
        });
      } catch (error) {
        expect(typeof error).toBe('object');
      }
    });
  });

  describe('Request cancellation', () => {
    beforeEach(() => {
      globalThis.fetch = jest.fn();
    });

    it('should cancel previous request when fetchf() is used', async () => {
      const url = 'https://example.com/api/post/send';

      // Reset fetchMock before each test
      fetchMock.reset();

      let requestCounter = 0;

      // Mock the endpoint with a conditional response
      fetchMock.mock(
        url,
        () => {
          // Increment the counter for each request
          requestCounter++;

          if (requestCounter === 1) {
            // Simulate successful response for the first request
            return {
              status: 200,
              body: { message: 'This response is mocked once' },
            };
          } else {
            // Simulate aborted request for subsequent requests
            return Promise.reject(
              new DOMException('The operation was aborted.', 'AbortError'),
            );
          }
        },
        { overwriteRoutes: true },
      );

      // Create an API fetcher with cancellable requests enabled
      const sendPost = () =>
        fetchf(url, {
          cancellable: true,
          rejectCancelled: true,
        });

      async function sendData() {
        const firstRequest = sendPost();
        const secondRequest = sendPost();

        try {
          const secondResponse = await secondRequest;
          expect(secondResponse).toMatchObject({
            message: 'This response is mocked once',
          });

          await expect(firstRequest).rejects.toThrow(
            'The operation was aborted.',
          );
        } catch (error) {
          const err = error as ResponseError;

          expect(err.message).toBe('The operation was aborted.');
        }
      }

      // Execute the sendData function and await its completion
      await sendData();
    });

    it('should cancel previous request and pass a different successive request', async () => {
      fetchMock.reset();

      const requestHandler = createRequestHandler({
        cancellable: true,
        rejectCancelled: true,
        flattenResponse: true,
      });

      fetchMock.mock(
        'https://example.com/first',
        new Promise((_resolve, reject) => {
          reject(new DOMException('The operation was aborted.', ABORT_ERROR));
        }),
      );

      fetchMock.mock('https://example.com/second', {
        status: 200,
        body: { username: 'response from second request' },
      });

      const firstRequest = requestHandler.request('https://example.com/first');
      const secondRequest = requestHandler.request(
        'https://example.com/second',
      );

      expect(secondRequest).resolves.toMatchObject({
        data: { username: 'response from second request' },
      });
      expect(firstRequest).rejects.toThrow('The operation was aborted.');
    });

    it('should not cancel previous request when cancellable is set to false', async () => {
      fetchMock.reset();

      const requestHandler = createRequestHandler({
        cancellable: false, // No request cancellation
        rejectCancelled: true,
        flattenResponse: false,
      });

      // Mock the first request
      fetchMock.mock('https://example.com/first', {
        status: 200,
        body: { data: { message: 'response from first request' } },
      });

      // Mock the second request
      fetchMock.mock('https://example.com/second', {
        status: 200,
        body: { data: { message: 'response from second request' } },
      });

      const firstRequest = requestHandler.request('https://example.com/first');
      const secondRequest = requestHandler.request(
        'https://example.com/second',
      );

      // Validate both requests resolve successfully without any cancellation
      await expect(firstRequest).resolves.toMatchObject({
        data: { data: { message: 'response from first request' } },
      });
      await expect(secondRequest).resolves.toMatchObject({
        data: { data: { message: 'response from second request' } },
      });
    });

    it('should cancel first request without throwing when successive request is made through fetchf() and rejectCancelled is false', async () => {
      fetchMock.reset();

      const abortedError = new DOMException(
        'The operation was aborted.',
        ABORT_ERROR,
      );

      fetchMock.mock(
        'https://example.com/first',
        new Promise((_resolve, reject) => {
          reject(abortedError);
        }),
      );

      fetchMock.mock('https://example.com/second', {
        status: 200,
        body: { username: 'response from second request' },
      });

      const firstRequest = fetchf('https://example.com/first', {
        cancellable: true,
        rejectCancelled: false,
        flattenResponse: true,
        defaultResponse: {},
      });

      const secondRequest = fetchf('https://example.com/second', {
        flattenResponse: true,
      });

      expect(secondRequest).resolves.toMatchObject({
        data: { username: 'response from second request' },
      });
      expect(firstRequest).resolves.toMatchObject({ data: {} });
    });
  });

  describe('outputResponse()', () => {
    it('should show nested data object if flattening is off', async () => {
      const requestHandler = createRequestHandler({
        fetcher,
        flattenResponse: false,
      });

      (requestHandler.getInstance() as any).request = jest
        .fn()
        .mockResolvedValue(responseMock);

      const response = await requestHandler.request(apiUrl, {
        method: 'put',
      });

      expect(response).toMatchObject(responseMock);
    });

    it('should handle deeply nested data if data flattening is on', async () => {
      const requestHandler = createRequestHandler({
        fetcher,
        flattenResponse: true,
      });

      (requestHandler.getInstance() as any).request = jest
        .fn()
        .mockResolvedValue({ data: responseMock });

      const { data } = await requestHandler.request(apiUrl, {
        method: 'patch',
      });

      expect(data).toMatchObject(responseMock.data);
      expect(data).not.toMatchObject(nestedDataMock);
    });

    it('should return null if there is no data', async () => {
      const requestHandler = createRequestHandler({
        fetcher,
        flattenResponse: true,
        defaultResponse: null,
      });

      (requestHandler.getInstance() as any).request = jest
        .fn()
        .mockResolvedValue({ data: null });

      expect(
        await requestHandler.request(apiUrl, { method: 'head' }),
      ).toMatchObject({ data: null });
    });
  });
});<|MERGE_RESOLUTION|>--- conflicted
+++ resolved
@@ -8,10 +8,7 @@
   RequestHandlerReturnType,
 } from '../src/types/request-handler';
 import { fetchf } from '../src';
-<<<<<<< HEAD
-import { ABORT_ERROR } from '../src/constants';
 import type { ResponseError } from '../src/errors/response-error';
-=======
 import {
   ABORT_ERROR,
   APPLICATION_JSON,
@@ -19,8 +16,6 @@
   CONTENT_TYPE,
   GET,
 } from '../src/constants';
-import { ResponseErr } from '../src/response-error';
->>>>>>> 6dfb7dab
 
 jest.mock('../src/utils', () => {
   const originalModule = jest.requireActual('../src/utils');
